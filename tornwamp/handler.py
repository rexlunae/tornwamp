"""
Implement Tornado WAMP Handler.
"""
from tornado.websocket import WebSocketHandler

from tornwamp import customize, session
from tornwamp.messages import AbortMessage, Message
from tornwamp.processors import UnhandledProcessor


SUBPROTOCOL = 'wamp.2.json'


def abort(handler, error_msg, details, reason='tornwamp.error.unauthorized'):
    """
    Used to abort a connection while the user is trying to establish it.
    """
    abort_message = AbortMessage(reason=reason)
    abort_message.error(error_msg, details)
    handler.write_message(abort_message.json)
    handler.close(1, error_msg)


def deliver_messages(items):
    """
    Receives a dictionary with {websocket, message} and writes the message into the websocket
    """
    for item in items:
        recipient = item["websocket"]
        recipient.write_message(item["message"].json)


class WAMPHandler(WebSocketHandler):
    """
    WAMP WebSocket Handler.
    """

    def __init__(self, *args, **kargs):
        self.connection = None
        super(WAMPHandler, self).__init__(*args, **kargs)

    def select_subprotocol(self, subprotocols):
        "Select WAMP 2 subprocotol"
        return SUBPROTOCOL

    def authorize(self):
        """
        Override for authorizing connection before the WebSocket is opened.
        Sample usage: analyze the request cookies.

        Return a tuple containing:
        - boolean (if connection was accepted or not)
        - dict (containing details of the authentication)
        - string (explaining why the connection was not accepted)
        """
        return True, {}, ""

    def register_connection(self):
        """
        Add connection to connection's manager.
        """
        session.connections[self.connection.id] = self.connection

    def deregister_connection(self):
        """
        Remove connection from connection's manager.
        """
        return session.connections.pop(self.connection.id) if self.connection else None

    def open(self):
        """
        Responsible for authorizing or aborting WebSocket connection.
        It calls 'authorize' method and, based on its response, sends
        a ABORT message to the client.
        """
        authorized, details, error_msg = self.authorize()
        if authorized:
            self.connection = session.ClientConnection(self, **details)
            self.register_connection()
        else:
            abort(self, error_msg, details)

    def on_message(self, txt):
        """
        Handle incoming messages on the WebSocket. Each message will be parsed
        and handled by a Processor, which can be (re)defined by the user
        changing the value of 'processors' dict, available at
        tornwamp.customize module.
        """
        msg = Message.from_text(txt)
        Processor = customize.processors.get(msg.code, UnhandledProcessor)
        processor = Processor(msg, self.connection)

        if self.connection and not self.connection.zombie:  # TODO: cover branch else
            self.write_message(processor.answer_message.json)

<<<<<<< HEAD
        for item in processor.direct_messages:
            recipient = item["websocket"]
            recipient.write_message(item["message"].json)
=======
        deliver_messages(processor.direct_messages)
>>>>>>> c9a0b39d

        if processor.must_close:
            self.close(processor.close_code, processor.close_reason)

    def close(self, code=None, reason=None):
        """
        Invoked when a WebSocket is closed.
        """
        self.deregister_connection()
        super(WAMPHandler, self).close(code, reason)<|MERGE_RESOLUTION|>--- conflicted
+++ resolved
@@ -94,13 +94,11 @@
         if self.connection and not self.connection.zombie:  # TODO: cover branch else
             self.write_message(processor.answer_message.json)
 
-<<<<<<< HEAD
         for item in processor.direct_messages:
             recipient = item["websocket"]
             recipient.write_message(item["message"].json)
-=======
+
         deliver_messages(processor.direct_messages)
->>>>>>> c9a0b39d
 
         if processor.must_close:
             self.close(processor.close_code, processor.close_reason)
